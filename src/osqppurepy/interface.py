"""
OSQP solver pure python implementation
"""
from builtins import object
import osqppurepy._osqp as _osqp  # Internal low level module
from warnings import warn
import numpy as np
from scipy import sparse


class OSQP(object):
    def __init__(self):
        self._model = _osqp.OSQP()

    def version(self):
        return self._model.version()

    def setup(self, P=None, q=None, A=None, l=None, u=None, **settings):
        """
        Setup OSQP solver problem of the form

        minimize     1/2 x' * P * x + q' * x
        subject to   l <= A * x <= u

        solver settings can be specified as additional keyword arguments
        """

        #
        # Get problem dimensions
        #

        if P is None:
            if q is not None:
                n = len(q)
            elif A is not None:
                n = A.shape[1]
            else:
                raise ValueError('The problem does not have any variables')
        else:
            n = P.shape[0]
        if A is None:
            m = 0
        else:
            m = A.shape[0]

        #
        # Create parameters if they are None
        #

        if (A is None and (l is not None or u is not None)) or (A is not None and (l is None and u is None)):
            raise ValueError('A must be supplied together ' + 'with at least one bound l or u')

        # Add infinity bounds in case they are not specified
        if A is not None and l is None:
            l = -np.inf * np.ones(A.shape[0])
        if A is not None and u is None:
            u = np.inf * np.ones(A.shape[0])

        # Create elements if they are not specified
        if P is None:
<<<<<<< HEAD
            P = sparse.csc_matrix((np.zeros((0,), dtype=np.double),
                                  np.zeros((0,), dtype=int),
                                  np.zeros((n+1,), dtype=int)),
                                  shape=(n, n))
=======
            P = sparse.csc_matrix(
                (
                    np.zeros((0,), dtype=np.double),
                    np.zeros((0,), dtype=np.int),
                    np.zeros((n + 1,), dtype=np.int),
                ),
                shape=(n, n),
            )
>>>>>>> 50497c8c
        if q is None:
            q = np.zeros(n)

        if A is None:
<<<<<<< HEAD
            A = sparse.csc_matrix((np.zeros((0,), dtype=np.double),
                                  np.zeros((0,), dtype=int),
                                  np.zeros((n+1,), dtype=int)),
                                  shape=(m, n))
=======
            A = sparse.csc_matrix(
                (
                    np.zeros((0,), dtype=np.double),
                    np.zeros((0,), dtype=np.int),
                    np.zeros((n + 1,), dtype=np.int),
                ),
                shape=(m, n),
            )
>>>>>>> 50497c8c
            l = np.zeros(A.shape[0])
            u = np.zeros(A.shape[0])

        #
        # Check vector dimensions (not checked from C solver)
        #

        # Check if second dimension of A is correct
        # if A.shape[1] != n:
        #     raise ValueError("Dimension n in A and P does not match")
        if len(q) != n:
            raise ValueError('Incorrect dimension of q')
        if len(l) != m:
            raise ValueError('Incorrect dimension of l')
        if len(u) != m:
            raise ValueError('Incorrect dimension of u')

        #
        # Check or Sparsify Matrices
        #
        if not sparse.issparse(P) and isinstance(P, np.ndarray) and len(P.shape) == 2:
            raise TypeError('P is required to be a sparse matrix')
        if not sparse.issparse(A) and isinstance(A, np.ndarray) and len(A.shape) == 2:
            raise TypeError('A is required to be a sparse matrix')

        # Convert matrices in CSC form and to individual pointers
        if not sparse.isspmatrix_csc(P):
            warn('Converting sparse P to a CSC ' + '(compressed sparse column) matrix. (It may take a while...)')
            P = P.tocsc()
        if not sparse.isspmatrix_csc(A):
            warn('Converting sparse A to a CSC ' + '(compressed sparse column) matrix. (It may take a while...)')
            A = A.tocsc()

        # Check if P an A have sorted indices
        if not P.has_sorted_indices:
            P.sort_indices()
        if not A.has_sorted_indices:
            A.sort_indices()

        # Convert infinity values to OSQP Infinity
        u = np.minimum(u, self._model.constant('OSQP_INFTY'))
        l = np.maximum(l, -self._model.constant('OSQP_INFTY'))

        self._model.setup((n, m), P.data, P.indices, P.indptr, q, A.data, A.indices, A.indptr, l, u, **settings)

    def update(self, q=None, l=None, u=None, P=None, A=None):
        """
        Update OSQP problem arguments
        """

        # Get problem dimensions
        (n, m) = (self._model.work.data.n, self._model.work.data.m)

        if P is not None:
            if P.shape != (n, n):
                raise ValueError('P must have shape (n x n)')
            if A is None:
                self._model.update_P(P)

        if A is not None:
            if A.shape != (m, n):
                raise ValueError('A must have shape (m x n)')
            if P is None:
                self._model.update_A(A)

        if P is not None and A is not None:
            self._model.update_P_A(P, A)

        if q is not None:
            if q.shape != (n,):
                raise ValueError('q must have shape (n,)')
            self._model.update_lin_cost(q)

        if l is not None:
            if l.shape != (m,):
                raise ValueError('l must have shape (m,)')

            # Convert values to OSQP_INFTY
            l = np.maximum(l, -self._model.constant('OSQP_INFTY'))

            if u is None:
                self._model.update_lower_bound(l)

        if u is not None:
            if u.shape != (m,):
                raise ValueError('u must have shape (m,)')

            # Convert values to OSQP_INFTY
            u = np.minimum(u, self._model.constant('OSQP_INFTY'))

            if l is None:
                self._model.update_upper_bound(u)

        if l is not None and u is not None:
            self._model.update_bounds(l, u)

        if q is None and l is None and u is None and P is None and A is None:
            raise ValueError('No updatable data has been specified!')

    def update_settings(self, **kwargs):
        """
        Update OSQP solver settings

        It is possible to change: 'max_iter', 'eps_abs', 'eps_rel', 'rho, 'alpha',
                                  'delta', 'polish', 'polish_refine_iter',
                                  'verbose', 'scaled_termination',
                                  'check_termination'
        """

        # get arguments
        max_iter = kwargs.pop('max_iter', None)
        eps_abs = kwargs.pop('eps_abs', None)
        eps_rel = kwargs.pop('eps_rel', None)
        rho = kwargs.pop('rho', None)
        alpha = kwargs.pop('alpha', None)
        delta = kwargs.pop('delta', None)
        polish = kwargs.pop('polish', None)
        polish_refine_iter = kwargs.pop('polish_refine_iter', None)
        verbose = kwargs.pop('verbose', None)
        scaled_termination = kwargs.pop('scaled_termination', None)
        check_termination = kwargs.pop('check_termination', None)
        warm_start = kwargs.pop('warm_start', None)

        # update them
        if max_iter is not None:
            self._model.update_max_iter(max_iter)

        if eps_abs is not None:
            self._model.update_eps_abs(eps_abs)

        if eps_rel is not None:
            self._model.update_eps_rel(eps_rel)

        if rho is not None:
            self._model.update_rho(rho)

        if alpha is not None:
            self._model.update_alpha(alpha)

        if delta is not None:
            self._model.update_delta(delta)

        if polish is not None:
            self._model.update_polish(polish)

        if polish_refine_iter is not None:
            self._model.update_polish_refine_iter(polish_refine_iter)

        if verbose is not None:
            self._model.update_verbose(verbose)

        if scaled_termination is not None:
            self._model.update_scaled_termination(scaled_termination)

        if check_termination is not None:
            self._model.update_check_termination(check_termination)

        if warm_start is not None:
            self._model.update_warm_start(warm_start)

        if (
            max_iter is None
            and eps_abs is None
            and eps_rel is None
            and rho is None
            and alpha is None
            and delta is None
            and polish is None
            and polish_refine_iter is None
            and verbose is None
            and scaled_termination is None
            and check_termination is None
            and warm_start is None
        ):
            raise ValueError('No updatable settings has been specified!')

    def solve(self):
        """
        Solve QP Problem
        """
        # Solve QP
        return self._model.solve()

    def constant(self, constant_name):
        """
        Return solver constant
        """
        return self._model.constant(constant_name)

    def warm_start(self, x=None, y=None):
        """
        Warm start primal or dual variables
        """
        # get problem dimensions
        (n, m) = (self._model.work.data.n, self._model.work.data.m)

        if x is not None:
            if len(x) != n:
                raise ValueError('Wrong dimension for variable x')

            if y is None:
                self._model.warm_start_x(x)

        if y is not None:
            if len(y) != m:
                raise ValueError('Wrong dimension for variable y')

            if x is None:
                self._model.warm_start_y(y)

        if x is not None and y is not None:
            self._model.warm_start(x, y)<|MERGE_RESOLUTION|>--- conflicted
+++ resolved
@@ -58,12 +58,6 @@
 
         # Create elements if they are not specified
         if P is None:
-<<<<<<< HEAD
-            P = sparse.csc_matrix((np.zeros((0,), dtype=np.double),
-                                  np.zeros((0,), dtype=int),
-                                  np.zeros((n+1,), dtype=int)),
-                                  shape=(n, n))
-=======
             P = sparse.csc_matrix(
                 (
                     np.zeros((0,), dtype=np.double),
@@ -72,17 +66,10 @@
                 ),
                 shape=(n, n),
             )
->>>>>>> 50497c8c
         if q is None:
             q = np.zeros(n)
 
         if A is None:
-<<<<<<< HEAD
-            A = sparse.csc_matrix((np.zeros((0,), dtype=np.double),
-                                  np.zeros((0,), dtype=int),
-                                  np.zeros((n+1,), dtype=int)),
-                                  shape=(m, n))
-=======
             A = sparse.csc_matrix(
                 (
                     np.zeros((0,), dtype=np.double),
@@ -91,7 +78,6 @@
                 ),
                 shape=(m, n),
             )
->>>>>>> 50497c8c
             l = np.zeros(A.shape[0])
             u = np.zeros(A.shape[0])
 
