--- conflicted
+++ resolved
@@ -1,11 +1,3 @@
-<<<<<<< HEAD
-"""
-Python interface module for OSQP solver v0.6.3
-"""
-from __future__ import print_function
-from builtins import object
-import osqp._osqp as _osqp  # Internal low level module
-=======
 import sys
 import os
 from types import SimpleNamespace
@@ -14,7 +6,6 @@
 import warnings
 import importlib
 import importlib.resources
->>>>>>> 50497c8c
 import numpy as np
 import scipy.sparse as spa
 from jinja2 import Environment, PackageLoader, select_autoescape
@@ -466,13 +457,7 @@
 
         self._solver.adjoint_derivative_compute(dx, dy_l, dy_u)
 
-<<<<<<< HEAD
-    def codegen(self, folder, project_type='', parameters='vectors',
-                python_ext_name='emosqp', force_rewrite=False, compile_python_ext=True,
-                FLOAT=False, LONG=True):
-=======
     def adjoint_derivative_get_mat(self, as_dense=True, dP_as_triu=True):
->>>>>>> 50497c8c
         """
         Get dP/dA matrices after an invocation of adjoint_derivative_compute
         """
@@ -486,14 +471,8 @@
                 'Problem has not been solved. ' 'You cannot take derivatives. ' 'Please call the solve function.'
             )
 
-<<<<<<< HEAD
-        # Generate code with codegen module
-        cg.codegen(work, folder, python_ext_name, project_type, compile_python_ext,
-                   embedded, force_rewrite, float_flag, long_flag)
-=======
         if results.info.status != 'solved':
             raise ValueError('Problem has not been solved to optimality. ' 'You cannot take derivatives')
->>>>>>> 50497c8c
 
         P, _ = self._derivative_cache['P'], self._derivative_cache['q']
         A = self._derivative_cache['A']
