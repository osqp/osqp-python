from types import SimpleNamespace
import numpy as np
from scipy import sparse
<<<<<<< HEAD

# Unit Test
import unittest


class warm_start_tests(unittest.TestCase):

    def setUp(self):
        """
        Setup default options
        """
        self.opts = {'verbose': False,
                     'adaptive_rho': False,
                     'eps_abs': 1e-08,
                     'eps_rel': 1e-08,
                     'polish': False,
                     'check_termination': 1}

    def test_warm_start(self):

        # Big problem
        np.random.seed(2)
        self.n = 100
        self.m = 200
        self.A = sparse.random(self.m, self.n, density=0.9, format='csc')
        self.l = -np.random.rand(self.m) * 2.
        self.u = np.random.rand(self.m) * 2.

        P = sparse.random(self.n, self.n, density=0.9)
        self.P = sparse.triu(P.dot(P.T), format='csc')
        self.q = np.random.randn(self.n)

        # Setup solver
        self.model = osqp.OSQP()
        self.model.setup(P=self.P, q=self.q, A=self.A, l=self.l, u=self.u,
                         **self.opts)

        # Solve problem with OSQP
        res = self.model.solve()

        # Store optimal values
        x_opt = res.x
        y_opt = res.y
        tot_iter = res.info.iter

        # Warm start with zeros and check if number of iterations is the same
        self.model.warm_start(x=np.zeros(self.n), y=np.zeros(self.m))
        res = self.model.solve()
        self.assertEqual(res.info.iter, tot_iter)

        # Warm start with optimal values and check that number of iter < 10
        self.model.warm_start(x=x_opt, y=y_opt)
        res = self.model.solve()
        self.assertLess(res.info.iter, 10)
=======
import pytest
import osqp


@pytest.fixture
def self(algebra, solver_type, atol, rtol, decimal_tol):
    ns = SimpleNamespace()
    ns.opts = {
        'verbose': True,
        'adaptive_rho': False,
        'eps_abs': 1e-08 if solver_type == 'direct' else 1e-2,
        'eps_rel': 1e-08 if solver_type == 'direct' else 1e-2,
        'polish': False,
        'check_termination': 1,
        'solver_type': solver_type,
    }

    ns.model = osqp.OSQP(algebra=algebra)
    return ns


def test_warm_start(self):
    # Big problem
    np.random.seed(2)
    self.n = 100
    self.m = 200
    self.A = sparse.random(self.m, self.n, density=0.9, format='csc')
    self.l = -np.random.rand(self.m) * 2.0
    self.u = np.random.rand(self.m) * 2.0

    P = sparse.random(self.n, self.n, density=0.9)
    self.P = sparse.triu(P.dot(P.T), format='csc')
    self.q = np.random.randn(self.n)

    # Setup solver
    self.model.setup(P=self.P, q=self.q, A=self.A, l=self.l, u=self.u, **self.opts)

    # Solve problem with OSQP
    res = self.model.solve()

    # Store optimal values
    x_opt = res.x
    y_opt = res.y
    tot_iter = res.info.iter

    # Warm start with zeros and check if number of iterations is the same
    self.model.warm_start(x=np.zeros(self.n), y=np.zeros(self.m))
    res = self.model.solve()
    assert res.info.iter == tot_iter

    # Warm start with optimal values and check that number of iter < 10
    self.model.warm_start(x=x_opt, y=y_opt)
    res = self.model.solve()
    assert res.info.iter < 10
>>>>>>> 50497c8c
<|MERGE_RESOLUTION|>--- conflicted
+++ resolved
@@ -1,62 +1,6 @@
 from types import SimpleNamespace
 import numpy as np
 from scipy import sparse
-<<<<<<< HEAD
-
-# Unit Test
-import unittest
-
-
-class warm_start_tests(unittest.TestCase):
-
-    def setUp(self):
-        """
-        Setup default options
-        """
-        self.opts = {'verbose': False,
-                     'adaptive_rho': False,
-                     'eps_abs': 1e-08,
-                     'eps_rel': 1e-08,
-                     'polish': False,
-                     'check_termination': 1}
-
-    def test_warm_start(self):
-
-        # Big problem
-        np.random.seed(2)
-        self.n = 100
-        self.m = 200
-        self.A = sparse.random(self.m, self.n, density=0.9, format='csc')
-        self.l = -np.random.rand(self.m) * 2.
-        self.u = np.random.rand(self.m) * 2.
-
-        P = sparse.random(self.n, self.n, density=0.9)
-        self.P = sparse.triu(P.dot(P.T), format='csc')
-        self.q = np.random.randn(self.n)
-
-        # Setup solver
-        self.model = osqp.OSQP()
-        self.model.setup(P=self.P, q=self.q, A=self.A, l=self.l, u=self.u,
-                         **self.opts)
-
-        # Solve problem with OSQP
-        res = self.model.solve()
-
-        # Store optimal values
-        x_opt = res.x
-        y_opt = res.y
-        tot_iter = res.info.iter
-
-        # Warm start with zeros and check if number of iterations is the same
-        self.model.warm_start(x=np.zeros(self.n), y=np.zeros(self.m))
-        res = self.model.solve()
-        self.assertEqual(res.info.iter, tot_iter)
-
-        # Warm start with optimal values and check that number of iter < 10
-        self.model.warm_start(x=x_opt, y=y_opt)
-        res = self.model.solve()
-        self.assertLess(res.info.iter, 10)
-=======
 import pytest
 import osqp
 
@@ -110,5 +54,4 @@
     # Warm start with optimal values and check that number of iter < 10
     self.model.warm_start(x=x_opt, y=y_opt)
     res = self.model.solve()
-    assert res.info.iter < 10
->>>>>>> 50497c8c
+    assert res.info.iter < 10