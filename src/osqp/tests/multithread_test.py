--- conflicted
+++ resolved
@@ -3,25 +3,12 @@
 import time
 import numpy as np
 from scipy import sparse
-<<<<<<< HEAD
-import pytest
-=======
->>>>>>> 50497c8c
 import unittest
 import pytest
 
 
 @pytest.mark.skipif(not osqp.algebra_available('builtin'), reason='Builtin Algebra not available')
 class multithread_tests(unittest.TestCase):
-<<<<<<< HEAD
-
-    # TODO: The multi-threading case runs slower on macOS + Python 3.11, so this may fail.
-    # This is likely because of performance improvements in Python 3.11
-    # We should write a more robust test to determine if the GIL is released,
-    # Or abandon this test altogether.
-    @pytest.mark.xfail(strict=False)
-=======
->>>>>>> 50497c8c
     def test_multithread(self):
         data = []
 
