--- conflicted
+++ resolved
@@ -2,81 +2,6 @@
 import osqp
 from scipy import sparse
 import numpy as np
-<<<<<<< HEAD
-
-# Unit Test
-import unittest
-
-
-class primal_infeasibility_tests(unittest.TestCase):
-
-    def setUp(self):
-        np.random.seed(6)
-        """
-        Setup primal infeasible problem
-        """
-
-        self.opts = {'verbose': False,
-                     'eps_abs': 1e-05,
-                     'eps_rel': 1e-05,
-                     'eps_dual_inf': 1e-20,
-                     'max_iter': 2500,
-                     'polish': False}
-
-    def test_primal_infeasible_problem(self):
-
-        # Simple QP problem
-        np.random.seed(4)
-
-        self.n = 50
-        self.m = 500
-        # Generate random Matrices
-        Pt = np.random.rand(self.n, self.n)
-        self.P = sparse.triu(Pt.T.dot(Pt), format='csc')
-        self.q = np.random.rand(self.n)
-        self.A = sparse.random(self.m, self.n).tolil()  # Lil for efficiency
-        self.u = 3 + np.random.randn(self.m)
-        self.l = -3 + np.random.randn(self.m)
-
-        # Make random problem primal infeasible
-        self.A[int(self.n/2), :] = self.A[int(self.n/2)+1, :]
-        self.l[int(self.n/2)] = self.u[int(self.n/2)+1] + 10 * np.random.rand()
-        self.u[int(self.n/2)] = self.l[int(self.n/2)] + 0.5
-
-        # Convert A to csc
-        self.A = self.A.tocsc()
-
-        self.model = osqp.OSQP()
-        self.model.setup(P=self.P, q=self.q, A=self.A, l=self.l, u=self.u,
-                         **self.opts)
-
-        # Solve problem with OSQP
-        res = self.model.solve()
-
-        # Assert close
-        self.assertEqual(res.info.status_val,
-                         constant('OSQP_PRIMAL_INFEASIBLE'))
-
-    def test_primal_and_dual_infeasible_problem(self):
-
-        self.n = 2
-        self.m = 4
-        self.P = sparse.csc_matrix((2, 2))
-        self.q = np.array([-1., -1.])
-        self.A = sparse.csc_matrix([[1., -1.], [-1., 1.], [1., 0.], [0., 1.]])
-        self.l = np.array([1., 1., 0., 0.])
-        self.u = np.inf * np.ones(self.m)
-
-        self.model = osqp.OSQP()
-        self.model.setup(P=self.P, q=self.q, A=self.A, l=self.l, u=self.u,
-                         **self.opts)
-
-        res = self.model.solve()
-
-        # Assert close
-        self.assertIn(res.info.status_val, [constant('OSQP_PRIMAL_INFEASIBLE'),
-                                            constant('OSQP_DUAL_INFEASIBLE')])
-=======
 import pytest
 
 
@@ -142,5 +67,4 @@
     assert res.info.status_val in (
         self.model.constant('OSQP_PRIMAL_INFEASIBLE'),
         self.model.constant('OSQP_DUAL_INFEASIBLE'),
-    )
->>>>>>> 50497c8c
+    )