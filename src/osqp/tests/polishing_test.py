--- conflicted
+++ resolved
@@ -1,107 +1,6 @@
 from types import SimpleNamespace
 import numpy as np
 from scipy import sparse
-<<<<<<< HEAD
-
-# Unit Test
-import unittest
-import numpy.testing as nptest
-
-
-class polish_tests(unittest.TestCase):
-
-    def setUp(self):
-        """
-        Setup default options
-        """
-        self.opts = {'verbose': False,
-                     'eps_abs': 1e-03,
-                     'eps_rel': 1e-03,
-                     'scaling': True,
-                     'rho': 0.1,
-                     'alpha': 1.6,
-                     'max_iter': 2500,
-                     'polish': True,
-                     'polish_refine_iter': 4}
-
-    def test_polish_simple(self):
-
-        # Simple QP problem
-        self.P = sparse.diags([11., 0.], format='csc')
-        self.q = np.array([3, 4])
-        self.A = sparse.csc_matrix(
-            [[-1, 0], [0, -1], [-1, -3], [2, 5], [3, 4]])
-        self.u = np.array([0, 0, -15, 100, 80])
-        self.l = -1e05 * np.ones(len(self.u))
-        self.n = self.P.shape[0]
-        self.m = self.A.shape[0]
-        self.model = osqp.OSQP()
-        self.model.setup(P=self.P, q=self.q, A=self.A, l=self.l, u=self.u,
-                         **self.opts)
-
-        # Solve problem
-        res = self.model.solve()
-
-        x_sol, y_sol, obj_sol = load_high_accuracy('test_polish_simple')
-        # Assert close
-        nptest.assert_allclose(res.x, x_sol, rtol=rel_tol, atol=abs_tol)
-        nptest.assert_allclose(res.y, y_sol, rtol=rel_tol, atol=abs_tol)
-        nptest.assert_almost_equal(
-            res.info.obj_val, obj_sol, decimal=decimal_tol)
-
-    def test_polish_unconstrained(self):
-
-        # Unconstrained QP problem
-        np.random.seed(4)
-
-        self.n = 30
-        self.m = 0
-        P = sparse.diags(np.random.rand(self.n)) + 0.2*sparse.eye(self.n)
-        self.P = P.tocsc()
-        self.q = np.random.randn(self.n)
-        self.A = sparse.csc_matrix((self.m, self.n))
-        self.l = np.array([])
-        self.u = np.array([])
-        self.model = osqp.OSQP()
-        self.model.setup(P=self.P, q=self.q, A=self.A, l=self.l, u=self.u,
-                         **self.opts)
-
-        # Solve problem
-        res = self.model.solve()
-
-        x_sol, _, obj_sol = load_high_accuracy('test_polish_unconstrained')
-        # Assert close
-        nptest.assert_allclose(res.x, x_sol, rtol=rel_tol, atol=abs_tol)
-        nptest.assert_almost_equal(
-            res.info.obj_val, obj_sol, decimal=decimal_tol)
-
-    def test_polish_random(self):
-
-        # Random QP problem
-        np.random.seed(6)
-
-        self.n = 30
-        self.m = 50
-        Pt = sparse.random(self.n, self.n)
-        self.P = Pt.T @ Pt
-        self.q = np.random.randn(self.n)
-        self.A = sparse.csc_matrix(np.random.randn(self.m, self.n))
-        self.l = -3 + np.random.randn(self.m)
-        self.u = 3 + np.random.randn(self.m)
-        self.model = osqp.OSQP()
-        self.model.setup(P=self.P, q=self.q, A=self.A, l=self.l, u=self.u,
-                         **self.opts)
-
-        # Solve problem
-        res = self.model.solve()
-
-        x_sol, y_sol, obj_sol = load_high_accuracy('test_polish_random')
-        # Assert close
-        nptest.assert_allclose(res.x, x_sol, rtol=rel_tol, atol=abs_tol)
-        nptest.assert_allclose(res.y, y_sol, rtol=rel_tol, atol=abs_tol)
-        nptest.assert_almost_equal(
-            res.info.obj_val, obj_sol, decimal=decimal_tol)
-=======
 import pytest
 import numpy.testing as nptest
 import osqp
@@ -197,5 +96,4 @@
     # Assert close
     nptest.assert_allclose(res.x, x_sol, rtol=self.rtol, atol=self.atol)
     nptest.assert_allclose(res.y, y_sol, rtol=self.rtol, atol=self.atol)
-    nptest.assert_almost_equal(res.info.obj_val, obj_sol, decimal=self.decimal_tol)
->>>>>>> 50497c8c
+    nptest.assert_almost_equal(res.info.obj_val, obj_sol, decimal=self.decimal_tol)